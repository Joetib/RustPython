--- conflicted
+++ resolved
@@ -18,13 +18,9 @@
     AttributeProtocol, IdProtocol, PyContext, PyFuncArgs, PyObject, PyObjectPayload, PyObjectRef,
     PyResult, Scope, TypeProtocol,
 };
-<<<<<<< HEAD
 
 #[cfg(not(target_arch = "wasm32"))]
-use super::stdlib::io::io_open;
-=======
 use crate::stdlib::io::io_open;
->>>>>>> 2d194861
 
 use crate::vm::VirtualMachine;
 use num_traits::{Signed, ToPrimitive};
@@ -708,140 +704,7 @@
 // builtin___import__
 
 pub fn make_module(ctx: &PyContext) -> PyObjectRef {
-<<<<<<< HEAD
-    let mod_name = "__builtins__";
-    let py_mod = ctx.new_module(mod_name, ctx.new_scope(None));
-
-    //set __name__ fixes: https://github.com/RustPython/RustPython/issues/146
-    ctx.set_attr(&py_mod, "__name__", ctx.new_str(String::from("__main__")));
-
-    ctx.set_attr(&py_mod, "abs", ctx.new_rustfunc(builtin_abs));
-    ctx.set_attr(&py_mod, "all", ctx.new_rustfunc(builtin_all));
-    ctx.set_attr(&py_mod, "any", ctx.new_rustfunc(builtin_any));
-    ctx.set_attr(&py_mod, "bin", ctx.new_rustfunc(builtin_bin));
-    ctx.set_attr(&py_mod, "bool", ctx.bool_type());
-    ctx.set_attr(&py_mod, "bytearray", ctx.bytearray_type());
-    ctx.set_attr(&py_mod, "bytes", ctx.bytes_type());
-    ctx.set_attr(&py_mod, "callable", ctx.new_rustfunc(builtin_callable));
-    ctx.set_attr(&py_mod, "chr", ctx.new_rustfunc(builtin_chr));
-    ctx.set_attr(&py_mod, "classmethod", ctx.classmethod_type());
-    ctx.set_attr(&py_mod, "compile", ctx.new_rustfunc(builtin_compile));
-    ctx.set_attr(&py_mod, "complex", ctx.complex_type());
-    ctx.set_attr(&py_mod, "delattr", ctx.new_rustfunc(builtin_delattr));
-    ctx.set_attr(&py_mod, "dict", ctx.dict_type());
-    ctx.set_attr(&py_mod, "divmod", ctx.new_rustfunc(builtin_divmod));
-    ctx.set_attr(&py_mod, "dir", ctx.new_rustfunc(builtin_dir));
-    ctx.set_attr(&py_mod, "enumerate", ctx.enumerate_type());
-    ctx.set_attr(&py_mod, "eval", ctx.new_rustfunc(builtin_eval));
-    ctx.set_attr(&py_mod, "exec", ctx.new_rustfunc(builtin_exec));
-    ctx.set_attr(&py_mod, "float", ctx.float_type());
-    ctx.set_attr(&py_mod, "frozenset", ctx.frozenset_type());
-    ctx.set_attr(&py_mod, "filter", ctx.filter_type());
-    ctx.set_attr(&py_mod, "format", ctx.new_rustfunc(builtin_format));
-    ctx.set_attr(&py_mod, "getattr", ctx.new_rustfunc(builtin_getattr));
-    ctx.set_attr(&py_mod, "hasattr", ctx.new_rustfunc(builtin_hasattr));
-    ctx.set_attr(&py_mod, "hash", ctx.new_rustfunc(builtin_hash));
-    ctx.set_attr(&py_mod, "hex", ctx.new_rustfunc(builtin_hex));
-    ctx.set_attr(&py_mod, "id", ctx.new_rustfunc(builtin_id));
-    ctx.set_attr(&py_mod, "int", ctx.int_type());
-    ctx.set_attr(&py_mod, "isinstance", ctx.new_rustfunc(builtin_isinstance));
-    ctx.set_attr(&py_mod, "issubclass", ctx.new_rustfunc(builtin_issubclass));
-    ctx.set_attr(&py_mod, "iter", ctx.new_rustfunc(builtin_iter));
-    ctx.set_attr(&py_mod, "len", ctx.new_rustfunc(builtin_len));
-    ctx.set_attr(&py_mod, "list", ctx.list_type());
-    ctx.set_attr(&py_mod, "locals", ctx.new_rustfunc(builtin_locals));
-    ctx.set_attr(&py_mod, "map", ctx.map_type());
-    ctx.set_attr(&py_mod, "max", ctx.new_rustfunc(builtin_max));
-    ctx.set_attr(&py_mod, "memoryview", ctx.memoryview_type());
-    ctx.set_attr(&py_mod, "min", ctx.new_rustfunc(builtin_min));
-    ctx.set_attr(&py_mod, "object", ctx.object());
-    ctx.set_attr(&py_mod, "oct", ctx.new_rustfunc(builtin_oct));
-    #[cfg(not(target_arch = "wasm32"))]
-    ctx.set_attr(&py_mod, "open", ctx.new_rustfunc(io_open));
-    ctx.set_attr(&py_mod, "ord", ctx.new_rustfunc(builtin_ord));
-    ctx.set_attr(&py_mod, "next", ctx.new_rustfunc(builtin_next));
-    ctx.set_attr(&py_mod, "pow", ctx.new_rustfunc(builtin_pow));
-    ctx.set_attr(&py_mod, "print", ctx.new_rustfunc(builtin_print));
-    ctx.set_attr(&py_mod, "property", ctx.property_type());
-    ctx.set_attr(&py_mod, "range", ctx.range_type());
-    ctx.set_attr(&py_mod, "repr", ctx.new_rustfunc(builtin_repr));
-    ctx.set_attr(&py_mod, "reversed", ctx.new_rustfunc(builtin_reversed));
-    ctx.set_attr(&py_mod, "round", ctx.new_rustfunc(builtin_round));
-    ctx.set_attr(&py_mod, "set", ctx.set_type());
-    ctx.set_attr(&py_mod, "setattr", ctx.new_rustfunc(builtin_setattr));
-    ctx.set_attr(&py_mod, "slice", ctx.slice_type());
-    ctx.set_attr(&py_mod, "staticmethod", ctx.staticmethod_type());
-    ctx.set_attr(&py_mod, "str", ctx.str_type());
-    ctx.set_attr(&py_mod, "sum", ctx.new_rustfunc(builtin_sum));
-    ctx.set_attr(&py_mod, "super", ctx.super_type());
-    ctx.set_attr(&py_mod, "tuple", ctx.tuple_type());
-    ctx.set_attr(&py_mod, "type", ctx.type_type());
-    ctx.set_attr(&py_mod, "zip", ctx.zip_type());
-
-    // Constants
-    ctx.set_attr(&py_mod, "NotImplemented", ctx.not_implemented.clone());
-
-    // Exceptions:
-    ctx.set_attr(
-        &py_mod,
-        "BaseException",
-        ctx.exceptions.base_exception_type.clone(),
-    );
-    ctx.set_attr(&py_mod, "Exception", ctx.exceptions.exception_type.clone());
-    ctx.set_attr(
-        &py_mod,
-        "ArithmeticError",
-        ctx.exceptions.arithmetic_error.clone(),
-    );
-    ctx.set_attr(
-        &py_mod,
-        "AssertionError",
-        ctx.exceptions.assertion_error.clone(),
-    );
-    ctx.set_attr(
-        &py_mod,
-        "AttributeError",
-        ctx.exceptions.attribute_error.clone(),
-    );
-    ctx.set_attr(&py_mod, "NameError", ctx.exceptions.name_error.clone());
-    ctx.set_attr(
-        &py_mod,
-        "OverflowError",
-        ctx.exceptions.overflow_error.clone(),
-    );
-    ctx.set_attr(
-        &py_mod,
-        "RuntimeError",
-        ctx.exceptions.runtime_error.clone(),
-    );
-    ctx.set_attr(
-        &py_mod,
-        "NotImplementedError",
-        ctx.exceptions.not_implemented_error.clone(),
-    );
-    ctx.set_attr(&py_mod, "TypeError", ctx.exceptions.type_error.clone());
-    ctx.set_attr(&py_mod, "ValueError", ctx.exceptions.value_error.clone());
-    ctx.set_attr(&py_mod, "IndexError", ctx.exceptions.index_error.clone());
-    ctx.set_attr(&py_mod, "ImportError", ctx.exceptions.import_error.clone());
-    ctx.set_attr(
-        &py_mod,
-        "FileNotFoundError",
-        ctx.exceptions.file_not_found_error.clone(),
-    );
-    ctx.set_attr(
-        &py_mod,
-        "StopIteration",
-        ctx.exceptions.stop_iteration.clone(),
-    );
-    ctx.set_attr(
-        &py_mod,
-        "ZeroDivisionError",
-        ctx.exceptions.zero_division_error.clone(),
-    );
-
-    py_mod
-=======
-    py_module!(ctx, "__builtins__", {
+    let py_mod = py_module!(ctx, "__builtins__", {
         //set __name__ fixes: https://github.com/RustPython/RustPython/issues/146
         "__name__" => ctx.new_str(String::from("__main__")),
 
@@ -928,8 +791,12 @@
         "StopIteration" => ctx.exceptions.stop_iteration.clone(),
         "ZeroDivisionError" => ctx.exceptions.zero_division_error.clone(),
         "KeyError" => ctx.exceptions.key_error.clone(),
-    })
->>>>>>> 2d194861
+    });
+
+    #[cfg(not(target_arch = "wasm32"))]
+    ctx.set_attr(&py_mod, "open", ctx.new_rustfunc(io_open));
+
+    py_mod
 }
 
 pub fn builtin_build_class_(vm: &mut VirtualMachine, mut args: PyFuncArgs) -> PyResult {
