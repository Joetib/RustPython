--- conflicted
+++ resolved
@@ -284,16 +284,6 @@
             (metatype, base, bases)
         };
 
-<<<<<<< HEAD
-        let attributes = dict.to_attributes();
-        match new(metatype, name.as_str(), base.clone(), bases, attributes) {
-            Ok(typ) => {
-                typ.slots.borrow_mut().flags = base.slots.borrow().flags;
-                Ok(typ.into())
-            }
-            Err(string) => Err(vm.new_type_error(string)),
-        }
-=======
         let mut attributes = dict.to_attributes();
         if let Some(f) = attributes.get_mut("__new__") {
             if f.class().is(&vm.ctx.function_type()) {
@@ -301,11 +291,16 @@
             }
         }
 
-        let typ = new(metatype, name.as_str(), base.clone(), bases, attributes)?;
+        let typ = match new(metatype, name.as_str(), base.clone(), bases, attributes) {
+            Ok(typ) => {
+                typ.slots.borrow_mut().flags = base.slots.borrow().flags;
+                Ok(typ.into())
+            }
+            Err(string) => Err(vm.new_type_error(string)),
+        }?;
         typ.slots.borrow_mut().flags = base.slots.borrow().flags;
         vm.ctx.add_tp_new_wrapper(&typ);
         Ok(typ.into())
->>>>>>> e07ca66d
     }
 
     #[pyslot]
@@ -442,7 +437,9 @@
     }
 }
 
-fn take_next_base(mut bases: Vec<Vec<PyClassRef>>) -> (Option<PyClassRef>, Vec<Vec<PyClassRef>>) {
+fn take_next_base(mut bases: Vec<Vec<PyClassRef>>) -> Option<(PyClassRef, Vec<Vec<PyClassRef>>)> {
+    let mut next = None;
+
     bases = bases.into_iter().filter(|x| !x.is_empty()).collect();
 
     for base in &bases {
@@ -509,7 +506,6 @@
     _base: PyClassRef,
     bases: Vec<PyClassRef>,
     dict: HashMap<String, PyObjectRef>,
-<<<<<<< HEAD
 ) -> Result<PyClassRef, String> {
     // Check for duplicates in bases.
     let mut unique_bases = HashSet::new();
@@ -519,16 +515,11 @@
         }
     }
 
-    let mros = bases.iter().map(|x| _mro(&x)).collect();
-    let mro = linearise_mro(mros)?;
-=======
-) -> PyResult<PyClassRef> {
     let mros = bases
         .iter()
         .map(|x| x.iter_mro().cloned().collect())
         .collect();
-    let mro = linearise_mro(mros).unwrap();
->>>>>>> e07ca66d
+    let mro = linearise_mro(mros)?;
     let new_type = PyObject {
         payload: PyClass {
             name: String::from(name),
