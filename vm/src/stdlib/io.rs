--- conflicted
+++ resolved
@@ -359,12 +359,84 @@
 
 pub fn mk_module(ctx: &PyContext) -> PyObjectRef {
     let py_mod = ctx.new_module(&"io".to_string(), ctx.new_scope(None));
+
     ctx.set_attr(&py_mod, "open", ctx.new_rustfunc(io_open));
+
     //IOBase the abstract base class of the IO Module
     let io_base = ctx.new_class("IOBase", ctx.object());
     ctx.set_attr(&py_mod, "IOBase", io_base.clone());
 
-<<<<<<< HEAD
+    // IOBase Subclasses
+    let raw_io_base = ctx.new_class("RawIOBase", ctx.object());
+    ctx.set_attr(&py_mod, "RawIOBase", raw_io_base.clone());
+
+    let buffered_io_base = {
+        let buffered_io_base = ctx.new_class("BufferedIOBase", io_base.clone());
+        ctx.set_attr(
+            &buffered_io_base,
+            "__init__",
+            ctx.new_rustfunc(buffered_io_base_init),
+        );
+        buffered_io_base
+    };
+    ctx.set_attr(&py_mod, "BufferedIOBase", buffered_io_base.clone());
+
+    //TextIO Base has no public constructor
+    let text_io_base = {
+        let text_io_base = ctx.new_class("TextIOBase", io_base.clone());
+        ctx.set_attr(&text_io_base, "read", ctx.new_rustfunc(text_io_base_read));
+        text_io_base
+    };
+    ctx.set_attr(&py_mod, "TextIOBase", text_io_base.clone());
+
+    // RawBaseIO Subclasses
+    let file_io = {
+        let file_io = ctx.new_class("FileIO", raw_io_base.clone());
+        ctx.set_attr(&file_io, "__init__", ctx.new_rustfunc(file_io_init));
+        ctx.set_attr(&file_io, "name", ctx.str_type());
+        ctx.set_attr(&file_io, "read", ctx.new_rustfunc(file_io_read));
+        ctx.set_attr(&file_io, "readinto", ctx.new_rustfunc(file_io_readinto));
+        ctx.set_attr(&file_io, "write", ctx.new_rustfunc(file_io_write));
+        file_io
+    };
+    ctx.set_attr(&py_mod, "FileIO", file_io.clone());
+
+    // BufferedIOBase Subclasses
+    let buffered_reader = {
+        let buffered_reader = ctx.new_class("BufferedReader", buffered_io_base.clone());
+        ctx.set_attr(
+            &buffered_reader,
+            "read",
+            ctx.new_rustfunc(buffered_reader_read),
+        );
+        buffered_reader
+    };
+    ctx.set_attr(&py_mod, "BufferedReader", buffered_reader.clone());
+
+    let buffered_writer = {
+        let buffered_writer = ctx.new_class("BufferedWriter", buffered_io_base.clone());
+        ctx.set_attr(
+            &buffered_writer,
+            "write",
+            ctx.new_rustfunc(buffered_writer_write),
+        );
+        buffered_writer
+    }
+    ctx.set_attr(&py_mod, "BufferedWriter", buffered_writer.clone());
+
+    //TextIOBase Subclass
+    let text_io_wrapper = {
+        let text_io_wrapper = ctx.new_class("TextIOWrapper", text_io_base.clone());
+        ctx.set_attr(
+            &text_io_wrapper,
+            "__init__",
+            ctx.new_rustfunc(text_io_wrapper_init),
+        );
+        text_io_wrapper
+    };
+    ctx.set_attr(&py_mod, "TextIOWrapper", text_io_wrapper.clone());
+
+    // BytesIO: in-memory bytes
     let string_io = {
         let string_io = ctx.new_class("StringIO", io_base.clone());
         ctx.set_attr(&string_io, "__init__", ctx.new_rustfunc(string_io_init));
@@ -373,76 +445,13 @@
     };
     ctx.set_attr(&py_mod, "StringIO", string_io);
 
+    // StringIO: in-memory text
     let bytes_io = {
         let bytes_io = ctx.new_class("BytesIO", io_base.clone());
         ctx.set_attr(&bytes_io, "__init__", ctx.new_rustfunc(bytes_io_init));
         ctx.set_attr(&bytes_io, "getvalue", ctx.new_rustfunc(bytes_io_getvalue));
         bytes_io
     };
-=======
-    // IOBase Subclasses
-    let raw_io_base = ctx.new_class("RawIOBase", ctx.object());
-    ctx.set_attr(&py_mod, "RawIOBase", raw_io_base.clone());
-
-    let buffered_io_base = ctx.new_class("BufferedIOBase", io_base.clone());
-    ctx.set_attr(
-        &buffered_io_base,
-        "__init__",
-        ctx.new_rustfunc(buffered_io_base_init),
-    );
-    ctx.set_attr(&py_mod, "BufferedIOBase", buffered_io_base.clone());
-
-    //TextIO Base has no public constructor
-    let text_io_base = ctx.new_class("TextIOBase", io_base.clone());
-    ctx.set_attr(&text_io_base, "read", ctx.new_rustfunc(text_io_base_read));
-    ctx.set_attr(&py_mod, "TextIOBase", text_io_base.clone());
-
-    // RawBaseIO Subclasses
-    let file_io = ctx.new_class("FileIO", raw_io_base.clone());
-    ctx.set_attr(&file_io, "__init__", ctx.new_rustfunc(file_io_init));
-    ctx.set_attr(&file_io, "name", ctx.str_type());
-    ctx.set_attr(&file_io, "read", ctx.new_rustfunc(file_io_read));
-    ctx.set_attr(&file_io, "readinto", ctx.new_rustfunc(file_io_readinto));
-    ctx.set_attr(&file_io, "write", ctx.new_rustfunc(file_io_write));
-    ctx.set_attr(&py_mod, "FileIO", file_io.clone());
-
-    // BufferedIOBase Subclasses
-    let buffered_reader = ctx.new_class("BufferedReader", buffered_io_base.clone());
-    ctx.set_attr(
-        &buffered_reader,
-        "read",
-        ctx.new_rustfunc(buffered_reader_read),
-    );
-    ctx.set_attr(&py_mod, "BufferedReader", buffered_reader.clone());
-
-    let buffered_writer = ctx.new_class("BufferedWriter", buffered_io_base.clone());
-    ctx.set_attr(
-        &buffered_writer,
-        "write",
-        ctx.new_rustfunc(buffered_writer_write),
-    );
-    ctx.set_attr(&py_mod, "BufferedWriter", buffered_writer.clone());
-
-    //TextIOBase Subclass
-    let text_io_wrapper = ctx.new_class("TextIOWrapper", text_io_base.clone());
-    ctx.set_attr(
-        &text_io_wrapper,
-        "__init__",
-        ctx.new_rustfunc(text_io_wrapper_init),
-    );
-    ctx.set_attr(&py_mod, "TextIOWrapper", text_io_wrapper.clone());
-
-    // BytesIO: in-memory bytes
-    let string_io = ctx.new_class("StringIO", io_base.clone());
-    ctx.set_attr(&string_io, "__init__", ctx.new_rustfunc(string_io_init));
-    ctx.set_attr(&string_io, "getvalue", ctx.new_rustfunc(string_io_getvalue));
-    ctx.set_attr(&py_mod, "StringIO", string_io);
-
-    // StringIO: in-memory text
-    let bytes_io = ctx.new_class("BytesIO", io_base.clone());
-    ctx.set_attr(&bytes_io, "__init__", ctx.new_rustfunc(bytes_io_init));
-    ctx.set_attr(&bytes_io, "getvalue", ctx.new_rustfunc(bytes_io_getvalue));
->>>>>>> 31523fe4
     ctx.set_attr(&py_mod, "BytesIO", bytes_io);
 
     py_mod
