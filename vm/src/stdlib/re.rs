--- conflicted
+++ resolved
@@ -16,13 +16,8 @@
 use crate::vm::VirtualMachine;
 
 impl PyValue for Regex {
-<<<<<<< HEAD
     fn class(vm: &VirtualMachine) -> PyObjectRef {
-        vm.import("re").unwrap().get_attr("Pattern").unwrap()
-=======
-    fn class(vm: &mut VirtualMachine) -> PyObjectRef {
         vm.class("re", "Pattern")
->>>>>>> e7eff34e
     }
 }
 
